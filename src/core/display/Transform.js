--- conflicted
+++ resolved
@@ -34,7 +34,7 @@
      * @member {PIXI.Point}
      */
     this.scale = new math.Point(1,1);
-        
+
 
     this.skew = new ObservablePoint(this.updateSkew, this, 0,0);
 
@@ -45,19 +45,21 @@
      */
     this.pivot = new math.Point(0.0);
 
+
+    /**
+     * The rotation value of the object, in radians
+     *
+     * @member {Number}
+     */
     this._rotation = 0;
     this._sr = Math.sin(0);
     this._cr = Math.cos(0);
-<<<<<<< HEAD
-
-=======
     this._cy  = Math.cos(0)//skewY);
     this._sy  = Math.sin(0)//skewY);
     this._nsx = Math.sin(0)//skewX);
     this._cx  = Math.cos(0)//skewX);
-    
+
     this._dirty = false;
->>>>>>> 00fb69a1
     this.updated = true;
 }
 
@@ -77,7 +79,7 @@
  *
  */
 Transform.prototype.updateTransform = function (parentTransform)
-{ 
+{
 
     var pt = parentTransform.worldTransform;
     var wt = this.worldTransform;
