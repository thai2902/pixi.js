/**
 * @author Mat Groves http://matgroves.com/ @Doormat23
 */

/**
 * A RenderTexture is a special texture that allows any pixi displayObject to be rendered to it.
 *
 * __Hint__: All DisplayObjects (exmpl. Sprites) that render on RenderTexture should be preloaded.
 * Otherwise black rectangles will be drawn instead.
 *
 * RenderTexture takes snapshot of DisplayObject passed to render method. If DisplayObject is passed to render method, position and rotation of it will be ignored. For example:
 *
 *    var renderTexture = new PIXI.RenderTexture(800, 600);
 *    var sprite = PIXI.Sprite.fromImage("spinObj_01.png");
 *    sprite.position.x = 800/2;
 *    sprite.position.y = 600/2;
 *    sprite.anchor.x = 0.5;
 *    sprite.anchor.y = 0.5;
 *    renderTexture.render(sprite);
 *
 * Sprite in this case will be rendered to 0,0 position. To render this sprite at center DisplayObjectContainer should be used:
 *
 *    var doc = new PIXI.DisplayObjectContainer();
 *    doc.addChild(sprite);
 *    renderTexture.render(doc);  // Renders to center of renderTexture
 *
 * @class RenderTexture
 * @extends Texture
 * @constructor
 * @param width {Number} The width of the render texture
 * @param height {Number} The height of the render texture
 * @param scaleMode {Number} Should be one of the PIXI.scaleMode consts
 * @param resolution {Number} The resolution of the texture being generated
 */
PIXI.RenderTexture = function(width, height, renderer, scaleMode, resolution)
{
    /**
     * The with of the render texture
     *
     * @property width
     * @type Number
     */
    this.width = width || 100;

    /**
     * The height of the render texture
     *
     * @property height
     * @type Number
     */
    this.height = height || 100;

    /**
     * The Resolution of the texture.
     *
     * @property resolution
     * @type Number
     */
    this.resolution = resolution || 1;

    /**
     * The framing rectangle of the render texture
     *
     * @property frame
     * @type Rectangle
     */
    this.frame = new PIXI.Rectangle(0, 0, this.width * this.resolution, this.height * this.resolution);

    /**
     * This is the area of the BaseTexture image to actually copy to the Canvas / WebGL when rendering,
     * irrespective of the actual frame size or placement (which can be influenced by trimmed texture atlases)
     *
     * @property crop
     * @type Rectangle
     */
    this.crop = new PIXI.Rectangle(0, 0, this.width * this.resolution, this.height * this.resolution);

    /**
     * The base texture object that this texture uses
     *
     * @property baseTexture
     * @type BaseTexture
     */
    this.baseTexture = new PIXI.BaseTexture();
    this.baseTexture.width = this.width * this.resolution;
    this.baseTexture.height = this.height * this.resolution;
    this.baseTexture._glTextures = [];

    this.baseTexture.resolution = this.resolution;

    this.baseTexture.scaleMode = scaleMode || PIXI.scaleModes.DEFAULT;

    this.baseTexture.hasLoaded = true;

    PIXI.Texture.call(this,
        this.baseTexture,
        new PIXI.Rectangle(0, 0, this.width, this.height)
    );

    // each render texture can only belong to one renderer at the moment if its webGL
    this.renderer = renderer || PIXI.defaultRenderer;

    if(this.renderer.type === PIXI.WEBGL_RENDERER)
    {
        var gl = this.renderer.gl;

        this.textureBuffer = new PIXI.FilterTexture(gl, this.width * this.resolution, this.height * this.resolution, this.baseTexture.scaleMode);
        this.baseTexture._glTextures[gl.id] =  this.textureBuffer.texture;

        this.render = this.renderWebGL;
        this.projection = new PIXI.Point(this.width*0.5, -this.height*0.5);
    }
    else
    {
        this.render = this.renderCanvas;
        this.textureBuffer = new PIXI.CanvasBuffer(this.width* this.resolution, this.height* this.resolution);
        this.baseTexture.source = this.textureBuffer.canvas;
    }

    this.valid = true;

    this._updateUvs();
};

PIXI.RenderTexture.prototype = Object.create(PIXI.Texture.prototype);
PIXI.RenderTexture.prototype.constructor = PIXI.RenderTexture;

/**
 * Resize the RenderTexture.
 *
 * @method resize
 * @param width {Number} The width to resize to.
 * @param height {Number} The height to resize to.
 * @param updateBase {Boolean} Should the baseTexture.width and height values be resized as well?
 */
PIXI.RenderTexture.prototype.resize = function(width, height, updateBase)
{
    if (width === this.width && height === this.height)return;

    this.valid = (width > 0 && height > 0);


    this.width = this.frame.width = this.crop.width = width;
    this.height =  this.frame.height = this.crop.height = height;

    if (updateBase)
    {
        this.baseTexture.width = this.width;
        this.baseTexture.height = this.height;
    }

    if (this.renderer.type === PIXI.WEBGL_RENDERER)
    {
        this.projection.x = this.width / 2;
        this.projection.y = -this.height / 2;
    }

    if(!this.valid)return;

    this.textureBuffer.resize(this.width * this.resolution, this.height * this.resolution);
};

/**
 * Clears the RenderTexture.
 *
 * @method clear
 */
PIXI.RenderTexture.prototype.clear = function()
{
    if(!this.valid)return;

    if (this.renderer.type === PIXI.WEBGL_RENDERER)
    {
        this.renderer.gl.bindFramebuffer(this.renderer.gl.FRAMEBUFFER, this.textureBuffer.frameBuffer);
    }

    this.textureBuffer.clear();
};

/**
 * This function will draw the display object to the texture.
 *
 * @method renderWebGL
 * @param displayObject {DisplayObject} The display object to render this texture on
 * @param clear {Boolean} If true the texture will be cleared before the displayObject is drawn
 * @private
 */
PIXI.RenderTexture.prototype.renderWebGL = function(displayObject, matrix, clear)
{
    if(!this.valid)return;
    //TOOD replace position with matrix..
   
    //Lets create a nice matrix to apply to our display object. Frame buffers come in upside down so we need to flip the matrix 
    var wt = displayObject.worldTransform;
    wt.identity();
    wt.translate(0, this.projection.y * 2);
    if(matrix)wt.append(matrix);
    wt.scale(1,-1);

    // setWorld Alpha to ensure that the object is renderer at full opacity
    displayObject.worldAlpha = 1;

    // Time to update all the children of the displayObject with the new matrix..    
    var children = displayObject.children;

    for(var i=0,j=children.length; i<j; i++)
    {
        children[i].updateTransform();
    }
    
    // time for the webGL fun stuff!
    var gl = this.renderer.gl;

    gl.viewport(0, 0, this.width * this.resolution, this.height * this.resolution);

    gl.bindFramebuffer(gl.FRAMEBUFFER, this.textureBuffer.frameBuffer );

    if(clear)this.textureBuffer.clear();

    this.renderer.spriteBatch.dirty = true;

    this.renderer.renderDisplayObject(displayObject, this.projection, this.textureBuffer.frameBuffer);

    this.renderer.spriteBatch.dirty = true;
};


/**
 * This function will draw the display object to the texture.
 *
 * @method renderCanvas
 * @param displayObject {DisplayObject} The display object to render this texture on
 * @param clear {Boolean} If true the texture will be cleared before the displayObject is drawn
 * @private
 */
PIXI.RenderTexture.prototype.renderCanvas = function(displayObject, matrix, clear)
{
    if(!this.valid)return;

<<<<<<< HEAD
    var children = displayObject.children;

    var originalWorldTransform = displayObject.worldTransform;

    displayObject.worldTransform = PIXI.RenderTexture.tempMatrix;
    displayObject.worldAlpha = 1;
=======
    var wt = displayObject.worldTransform;
    wt.identity();
    wt.append(matrix);
>>>>>>> 1c1e2bc6

    // Time to update all the children of the displayObject with the new matrix..    
    var children = displayObject.children;

    for(var i = 0, j = children.length; i < j; i++)
    {
        children[i].updateTransform();
    }

    if(clear)this.textureBuffer.clear();

    var context = this.textureBuffer.context;

    var realResolution = this.renderer.resolution;

    this.renderer.resolution = this.resolution;

    this.renderer.renderDisplayObject(displayObject, context);

    this.renderer.resolution = realResolution;
};

/**
 * Will return a HTML Image of the texture
 *
 * @method getImage
 */
PIXI.RenderTexture.prototype.getImage = function()
{
    var image = new Image();
    image.src = this.getBase64();
    return image;
};

/**
 * Will return a a base64 string of the texture
 *
 * @method getImage
 */
PIXI.RenderTexture.prototype.getBase64 = function()
{
    return this.getCanvas().toDataURL();
};

PIXI.RenderTexture.prototype.getCanvas = function()
{
    if (this.renderer.type === PIXI.WEBGL_RENDERER)
    {
        var gl =  this.renderer.gl;
        var width = this.textureBuffer.width;
        var height = this.textureBuffer.height;

        var webGLPixels = new Uint8Array(4 * width * height);

        gl.bindFramebuffer(gl.FRAMEBUFFER, this.textureBuffer.frameBuffer);
        gl.readPixels(0, 0, width, height, gl.RGBA, gl.UNSIGNED_BYTE, webGLPixels);
        gl.bindFramebuffer(gl.FRAMEBUFFER, null);

        var tempCanvas = new PIXI.CanvasBuffer(width, height);
        var canvasData = tempCanvas.context.getImageData(0, 0, width, height);
        var canvasPixels = canvasData.data;

        for (var i = 0; i < webGLPixels.length; i+=4)
        {
            var alpha = webGLPixels[i+3];
            canvasPixels[i] = webGLPixels[i] * alpha;
            canvasPixels[i+1] = webGLPixels[i+1] * alpha;
            canvasPixels[i+2] = webGLPixels[i+2] * alpha;
            canvasPixels[i+3] = alpha;
        }

        tempCanvas.context.putImageData(canvasData, 0, 0);

        return tempCanvas.canvas;
    }
    else
    {
        return this.textureBuffer.canvas;
    }
};

PIXI.RenderTexture.tempMatrix = new PIXI.Matrix();
<|MERGE_RESOLUTION|>--- conflicted
+++ resolved
@@ -237,18 +237,9 @@
 {
     if(!this.valid)return;
 
-<<<<<<< HEAD
-    var children = displayObject.children;
-
-    var originalWorldTransform = displayObject.worldTransform;
-
-    displayObject.worldTransform = PIXI.RenderTexture.tempMatrix;
-    displayObject.worldAlpha = 1;
-=======
     var wt = displayObject.worldTransform;
     wt.identity();
     wt.append(matrix);
->>>>>>> 1c1e2bc6
 
     // Time to update all the children of the displayObject with the new matrix..    
     var children = displayObject.children;
