var Resource = require('resource-loader').Resource,
    path = require('path'),
    core = require('../core'),
    async = require('async');

var BATCH_SIZE = 1000;

module.exports = function ()
{
    return function (resource, next)
    {
        var imageResourceName = resource.name + '_image';

        // skip if no data, its not json, it isn't spritesheet data, or the image resource already exists
        if (!resource.data || !resource.isJson || !resource.data.frames || this.resources[imageResourceName])
        {
            return next();
        }

        var loadOptions = {
            crossOrigin: resource.crossOrigin,
            loadType: Resource.LOAD_TYPE.IMAGE,
            metadata: resource.metadata.imageMetadata
        };

        var route = path.dirname(resource.url.replace(this.baseUrl, ''));

        // load the image for this sheet
        this.add(imageResourceName, route + '/' + resource.data.meta.image, loadOptions, function (res)
        {
            resource.textures = {};

            var frames = resource.data.frames;
            var frameKeys = Object.keys(frames);
            var resolution = core.utils.getResolutionOfUrl(resource.url);
            var batchIndex = 0;

            function processFrames(initialFrameIndex, maxFrames)
            {
                var frameIndex = initialFrameIndex;

                while (frameIndex - initialFrameIndex < maxFrames && frameIndex < frameKeys.length)
                {
<<<<<<< HEAD
                    var frame = frames[frameKeys[frameIndex]];
                    var rect = frame.frame;
=======
                    var frame = null;
                    var trim = null;
                    var crop = new core.Rectangle(0, 0, frames[i].sourceSize.w / resolution, frames[i].sourceSize.h / resolution);

                    if (frames[i].rotated) {
                        frame = new core.Rectangle(rect.x / resolution, rect.y / resolution, rect.h / resolution, rect.w / resolution);
                    }
                    else {
                        frame = new core.Rectangle(rect.x / resolution, rect.y / resolution, rect.w / resolution, rect.h / resolution);
                    }
>>>>>>> f6579ef8

                    if (rect)
                    {
<<<<<<< HEAD
                        var size = null;
                        var trim = null;

                        if (frame.rotated)
                        {
                            size = new core.Rectangle(rect.x, rect.y, rect.h, rect.w);
                        }
                        else
                        {
                            size = new core.Rectangle(rect.x, rect.y, rect.w, rect.h);
                        }

                        //  Check to see if the sprite is trimmed
                        if (frame.trimmed)
                        {
                            trim = new core.Rectangle(
                                frame.spriteSourceSize.x / resolution,
                                frame.spriteSourceSize.y / resolution,
                                frame.sourceSize.w / resolution,
                                frame.sourceSize.h / resolution
                            );
                        }

                        // flip the width and height!
                        if (frame.rotated)
                        {
                            var temp = size.width;
                            size.width = size.height;
                            size.height = temp;
                        }

                        size.x /= resolution;
                        size.y /= resolution;
                        size.width /= resolution;
                        size.height /= resolution;

                        resource.textures[frameKeys[frameIndex]] = new core.Texture(res.texture.baseTexture, size, size.clone(), trim, frame.rotated);
=======
                        trim = new core.Rectangle(
                            frames[i].spriteSourceSize.x / resolution,
                            frames[i].spriteSourceSize.y / resolution,
                            frames[i].spriteSourceSize.w / resolution,
                            frames[i].spriteSourceSize.h / resolution
                         );
                    }

                    resource.textures[i] = new core.Texture(res.texture.baseTexture, frame, crop, trim, frames[i].rotated ? 2 : 0);
>>>>>>> f6579ef8

                        // lets also add the frame to pixi's global cache for fromFrame and fromImage functions
                        core.utils.TextureCache[frameKeys[frameIndex]] = resource.textures[frameKeys[frameIndex]];
                    }
                    frameIndex++;
                }
            }

            function shouldProcessNextBatch()
            {
                return batchIndex * BATCH_SIZE < frameKeys.length;
            }

            function processNextBatch(done)
            {
                processFrames(batchIndex * BATCH_SIZE, BATCH_SIZE);
                batchIndex++;
                setTimeout(done, 0);
            }

            if (frameKeys.length <= BATCH_SIZE)
            {
                processFrames(0, BATCH_SIZE);
                next();
            }
            else
            {
                async.whilst(shouldProcessNextBatch, processNextBatch, next);
            }
        });
    };
};<|MERGE_RESOLUTION|>--- conflicted
+++ resolved
@@ -41,77 +41,42 @@
 
                 while (frameIndex - initialFrameIndex < maxFrames && frameIndex < frameKeys.length)
                 {
-<<<<<<< HEAD
-                    var frame = frames[frameKeys[frameIndex]];
+                    var i = frameKeys[frameIndex]
+                    var frame = frames[i];
                     var rect = frame.frame;
-=======
-                    var frame = null;
-                    var trim = null;
-                    var crop = new core.Rectangle(0, 0, frames[i].sourceSize.w / resolution, frames[i].sourceSize.h / resolution);
-
-                    if (frames[i].rotated) {
-                        frame = new core.Rectangle(rect.x / resolution, rect.y / resolution, rect.h / resolution, rect.w / resolution);
-                    }
-                    else {
-                        frame = new core.Rectangle(rect.x / resolution, rect.y / resolution, rect.w / resolution, rect.h / resolution);
-                    }
->>>>>>> f6579ef8
 
                     if (rect)
                     {
-<<<<<<< HEAD
-                        var size = null;
+
+                        var frame = null;
                         var trim = null;
+                        var crop = new core.Rectangle(0, 0, frames[i].sourceSize.w / resolution, frames[i].sourceSize.h / resolution);
 
-                        if (frame.rotated)
-                        {
-                            size = new core.Rectangle(rect.x, rect.y, rect.h, rect.w);
+                        if (frames[i].rotated) {
+                            frame = new core.Rectangle(rect.x / resolution, rect.y / resolution, rect.h / resolution, rect.w / resolution);
                         }
-                        else
-                        {
-                            size = new core.Rectangle(rect.x, rect.y, rect.w, rect.h);
+                        else {
+                            frame = new core.Rectangle(rect.x / resolution, rect.y / resolution, rect.w / resolution, rect.h / resolution);
                         }
 
                         //  Check to see if the sprite is trimmed
-                        if (frame.trimmed)
+                        if (frames[i].trimmed)
                         {
                             trim = new core.Rectangle(
-                                frame.spriteSourceSize.x / resolution,
-                                frame.spriteSourceSize.y / resolution,
-                                frame.sourceSize.w / resolution,
-                                frame.sourceSize.h / resolution
-                            );
+                                frames[i].spriteSourceSize.x / resolution,
+                                frames[i].spriteSourceSize.y / resolution,
+                                frames[i].spriteSourceSize.w / resolution,
+                                frames[i].spriteSourceSize.h / resolution
+                             );
                         }
 
-                        // flip the width and height!
-                        if (frame.rotated)
-                        {
-                            var temp = size.width;
-                            size.width = size.height;
-                            size.height = temp;
-                        }
-
-                        size.x /= resolution;
-                        size.y /= resolution;
-                        size.width /= resolution;
-                        size.height /= resolution;
-
-                        resource.textures[frameKeys[frameIndex]] = new core.Texture(res.texture.baseTexture, size, size.clone(), trim, frame.rotated);
-=======
-                        trim = new core.Rectangle(
-                            frames[i].spriteSourceSize.x / resolution,
-                            frames[i].spriteSourceSize.y / resolution,
-                            frames[i].spriteSourceSize.w / resolution,
-                            frames[i].spriteSourceSize.h / resolution
-                         );
-                    }
-
-                    resource.textures[i] = new core.Texture(res.texture.baseTexture, frame, crop, trim, frames[i].rotated ? 2 : 0);
->>>>>>> f6579ef8
+                        resource.textures[i] = new core.Texture(res.texture.baseTexture, frame, crop, trim, frames[i].rotated ? 2 : 0);
 
                         // lets also add the frame to pixi's global cache for fromFrame and fromImage functions
-                        core.utils.TextureCache[frameKeys[frameIndex]] = resource.textures[frameKeys[frameIndex]];
+                        core.utils.TextureCache[i] = resource.textures[i];
+                   
                     }
+                    
                     frameIndex++;
                 }
             }
